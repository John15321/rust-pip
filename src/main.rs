<<<<<<< HEAD
use std::path::PathBuf;
use structopt::StructOpt;
use anyhow::Result;

mod pypi;
use pypi::{request_package_info, PypiData};
=======
use clap::{AppSettings, Parser};
>>>>>>> 8a1284b0

/// Python package manager written in Rust
#[derive(Parser, Debug)]
#[clap(global_setting = AppSettings::DeriveDisplayOrder)]
enum Opt {
    /// Install packages.
    Install {},
    /// Download packages.
    Download {
        #[clap(short = 'n', long = "name")]
        name: String,
        #[clap(short = 'i', long = "index", default_value = "https://pypi.org/")]
        index: String,
    },
    /// Uninstall packages.
    Uninstall {},
    /// List installed packages.
    List {},
    /// Show information about installed packages.
    Show {},
    /// Output installed packages in requirements format.
    Freeze {},
    /// Verify installed packages have compatible dependencies.
    Check {},
    /// Manage local and global configuration.
    Config {},
    /// Search PyPI for packages.
    Search {},
    /// Inspect and manage pip's wheel cache.
    Cache {},
    /// Inspect information available from package indexes.
    Index {},
    /// Build wheels from your requirements.
    Wheel {},
    /// Compute hashes of package archives.
    Hash {},
    /// A helper command used for command completion.
    Completion {},
    /// Show information useful for debugging.
    Debug {},
    /// Show help for commands.
    Help {},
}

<<<<<<< HEAD
fn download_package(package_name: String, package_index: &String) -> Result<()> {
    let package_info: PypiData = request_package_info(&package_name, &package_index)?;

    // Example of getting data this will be more robust as the 
    // PypiData struct gets expanded (meaning less calls to .get())
    let latest_version = package_info.info.get("version").unwrap();
    println!("Latest Version of {} is {}", package_name, latest_version);

    Ok(())
}
=======
fn download_package(_package_name: String, _package_index: &str) {}
>>>>>>> 8a1284b0

fn main() {
    let opt = Opt::parse();
    println!("{:#?}", opt);

    match opt {
        Opt::Download { name, index } => {
            println!("Package name {:?}", name);
            println!("Index name: {:?}", index);
            download_package(name, &index);
        }
        _ => todo!(),
    }
}<|MERGE_RESOLUTION|>--- conflicted
+++ resolved
@@ -1,13 +1,10 @@
-<<<<<<< HEAD
 use std::path::PathBuf;
 use structopt::StructOpt;
+use clap::{AppSettings, Parser};
 use anyhow::Result;
 
 mod pypi;
 use pypi::{request_package_info, PypiData};
-=======
-use clap::{AppSettings, Parser};
->>>>>>> 8a1284b0
 
 /// Python package manager written in Rust
 #[derive(Parser, Debug)]
@@ -52,7 +49,6 @@
     Help {},
 }
 
-<<<<<<< HEAD
 fn download_package(package_name: String, package_index: &String) -> Result<()> {
     let package_info: PypiData = request_package_info(&package_name, &package_index)?;
 
@@ -63,9 +59,6 @@
 
     Ok(())
 }
-=======
-fn download_package(_package_name: String, _package_index: &str) {}
->>>>>>> 8a1284b0
 
 fn main() {
     let opt = Opt::parse();
